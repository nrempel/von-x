import os
import runpy
from setuptools import setup, find_packages

pkg_name = 'vonx'
meta = runpy.run_path("./{}/version.py".format(pkg_name))
version = meta['__version__']

setup(
    name=pkg_name,
    packages=find_packages(),
    package_data={'': ['*.html', '*.yml']},
    include_package_data=True,
    version=version,
    description='VON-X Connector',
    license='Apache Software License',
    author='PSPC-SPAC',
    author_email='andrew@1crm.com',
    url='https://github.com/PSPC-SPAC-buyandsell/von-x/',
    download_url='https://github.com/PSPC-SPAC-buyandsell/von-x/archive/v{}.tar.gz'.format(version),
    keywords=['verified-organizations-network', 'VON', 'TheOrgBook', 'Hyperledger', 'Indy', 'HTTP'],
    classifiers=[
        'Development Status :: 5 - Production/Stable',
        'Intended Audience :: Developers',
        'Topic :: Internet :: WWW/HTTP',
        'Topic :: Software Development :: Libraries :: Python Modules',
        'License :: OSI Approved :: Apache Software License',
        'Programming Language :: Python :: 3.5',
        'Programming Language :: Python :: 3.6',
    ],
    python_requires='>=3.5.3',
    install_requires=[
        'aiohttp~=3.3.0',
        'aiohttp-jinja2~=1.1.0',
        'PyYAML',
<<<<<<< HEAD
        'von-anchor==1.6.33',
=======
        'von-anchor==1.6.34',
>>>>>>> a13171c9
    ],
)<|MERGE_RESOLUTION|>--- conflicted
+++ resolved
@@ -33,10 +33,6 @@
         'aiohttp~=3.3.0',
         'aiohttp-jinja2~=1.1.0',
         'PyYAML',
-<<<<<<< HEAD
-        'von-anchor==1.6.33',
-=======
         'von-anchor==1.6.34',
->>>>>>> a13171c9
     ],
 )