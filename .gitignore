.env
*.egg-info
__pycache__
docs/build
.vscode
<<<<<<< HEAD
.DS_Store
=======
.DS_Store
build
dist
>>>>>>> 41860575
<|MERGE_RESOLUTION|>--- conflicted
+++ resolved
@@ -3,10 +3,6 @@
 __pycache__
 docs/build
 .vscode
-<<<<<<< HEAD
-.DS_Store
-=======
 .DS_Store
 build
-dist
->>>>>>> 41860575
+dist