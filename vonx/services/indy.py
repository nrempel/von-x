--- conflicted
+++ resolved
@@ -81,9 +81,7 @@
     The message class representing an request to create a credential
     """
 
-    def __init__(
-        self, cred_offer: CredOfferResponse, cred_req: dict, cred_data: dict
-    ):
+    def __init__(self, cred_offer: CredOfferResponse, cred_req: dict, cred_data: dict):
         self.cred_offer = cred_offer
         self.cred_req = cred_req
         self.cred_data = cred_data
@@ -259,13 +257,8 @@
     and allows the wallet to be kept open between requests
     """
 
-    def __init__(
-        self,
-        wallet_config: WalletConfig,
-        instance_cls,
-        issuer_type: str,
-        ext_cfg=None,
-    ):
+    def __init__(self, wallet_config: WalletConfig, instance_cls,
+                 issuer_type: str, ext_cfg=None):
         if not wallet_config.genesis_path:
             raise ValueError("Missing genesis_path for wallet configuration")
 
@@ -346,50 +339,6 @@
             await self.close()
 
 
-<<<<<<< HEAD
-=======
-class IndyIssuerConfig:
-    def __init__(self, **params):
-        self.agent = None
-        self.auto_register = params.get("auto_register", True)
-        self.did = params.get("did")
-        self.endpoint = params.get("endpoint")
-        self.ident = params.get("id")
-        self.manager_pid = params.get("manager_pid")
-        self.registered = False
-        self.schemas = []
-        self.synced = False
-        self.wrapper = None
-        wallet_cfg = params.get("wallet") or {}
-        if "name" not in wallet_cfg:
-            wallet_cfg["name"] = self.ident
-        self.wallet_config = WalletConfig(**wallet_cfg)
-
-        schemas = params.get("schemas")
-        if schemas:
-            for schema in schemas:
-                self.add_schema(schema)
-
-    @property
-    def extended_config(self):
-        ret = {}
-        if self.endpoint:
-            ret["endpoint"] = self.endpoint
-
-    def add_schema(self, schema):
-        self.schemas.append(
-            {"definition": schema.copy(), "ledger": None, "credential_definition": None}
-        )
-
-    def find_schema(self, match: Schema) -> dict:
-        for schema in self.schemas:
-            defn = schema["definition"]
-            if defn.compare(match):
-                return schema
-        return None
-
-
->>>>>>> e277574e
 class IndyLedger(RequestExecutor):
     """
     A class for managing interactions with the Hyperledger Indy ledger
@@ -476,9 +425,7 @@
         genesis transaction file
         """
         async with self._sync_lock:
-            await asyncio.sleep(
-                1
-            )  # avoid odd TimeoutError on genesis txn retrieval
+            await asyncio.sleep(1)  # avoid odd TimeoutError on genesis txn retrieval
             self._update_status({"syncing": True})
             await self._check_genesis_path()
             for issuer in self._issuers.values():
@@ -508,16 +455,11 @@
         """
         if not issuer.synced:
             if not issuer.wrapper:
-<<<<<<< HEAD
-                LOGGER.info('Init Indy issuer %s with seed %s',
-                            issuer.ident, issuer.wallet_config.seed)
-=======
                 LOGGER.info(
                     "Init Indy issuer %s with seed %s",
                     issuer.ident,
                     issuer.wallet_config.seed,
                 )
->>>>>>> e277574e
 
                 issuer.wallet_config.genesis_path = self._genesis_path
                 issuer.wrapper = AgentWrapper(
@@ -584,9 +526,7 @@
                 raise ValueError("genesis_path must not point to a directory")
             self._genesis_path = path
 
-    async def _fetch_genesis_txn(
-        self, ledger_url: str, target_path: str
-    ) -> bool:
+    async def _fetch_genesis_txn(self, ledger_url: str, target_path: str) -> bool:
         """
         Download the genesis transaction file from the ledger server
 
@@ -679,12 +619,7 @@
         endp_info = json.loads(endp_json)
         if not endp_info:
             endp_info = await agent.send_endpoint()
-<<<<<<< HEAD
-            LOGGER.debug('Endpoint stored: %s', endp_info)
-=======
             LOGGER.debug("Endpoint stored: %s", endp_info)
-        return endp_info
->>>>>>> e277574e
 
     async def _publish_schema(self, issuer: VonIssuer, schema: dict) -> None:
         """
@@ -747,21 +682,12 @@
 
             try:
                 cred_def_json = await issuer.get_cred_def(
-<<<<<<< HEAD
-                    cred_def_id(issuer.did, schema['ledger']['seqNo']))
-=======
                     cred_def_id(issuer.did, schema["ledger"]["seqNo"])
                 )
->>>>>>> e277574e
                 cred_def = json.loads(cred_def_json)
                 log_json("Credential def found on ledger:", cred_def, LOGGER)
             except AbsentCredDef:
                 # If credential definition is not found then publish it
-<<<<<<< HEAD
-                LOGGER.info('Publishing credential def: %s (%s)',
-                            definition.name, definition.version)
-                cred_def_json = await issuer.send_cred_def(schema_json, revocation=False)
-=======
                 LOGGER.info(
                     "Publishing credential def: %s (%s)",
                     definition.name,
@@ -770,19 +696,12 @@
                 cred_def_json = await issuer.send_cred_def(
                     schema_json, revocation=False
                 )
->>>>>>> e277574e
                 cred_def = json.loads(cred_def_json)
                 log_json("Published credential def:", cred_def, LOGGER)
             schema["credential_definition"] = cred_def
 
-<<<<<<< HEAD
     async def _handle_create_cred_offer(self, request: CredOfferRequest,
                                         reply_to: str, ref) -> bool:
-=======
-    async def _handle_create_cred_offer(
-        self, request: CredOfferRequest, reply_to: str, ref
-    ) -> bool:
->>>>>>> e277574e
         """
         Create a credential offer for TheOrgBook
 
@@ -814,9 +733,8 @@
         )
         return self.send_noreply(reply_to, msg, ref)
 
-    async def _handle_create_cred(
-        self, request: CredCreateRequest, reply_to: str, ref
-    ) -> bool:
+    async def _handle_create_cred(self, request: CredCreateRequest,
+                                  reply_to: str, ref) -> bool:
         """
         Create a credential for TheOrgBook
 
@@ -826,17 +744,9 @@
             ref: the identifier for the originating message
         """
         issuer = self._issuers[request.cred_offer.issuer_id]
-<<<<<<< HEAD
         schema = issuer.get_schema_config(request.cred_offer.schema_def)
-        cred_request = request.cred_req['credential_request']
-        cred_request_metadata = request.cred_req['credential_request_metadata_json']
-=======
-        schema = issuer.find_schema(request.cred_offer.schema_def)
         cred_request = request.cred_req["credential_request"]
-        cred_request_metadata = request.cred_req[
-            "credential_request_metadata"
-        ]
->>>>>>> e277574e
+        cred_request_metadata = request.cred_req["credential_request_metadata"]
 
         (cred_json, _cred_revoc_id) = await issuer.agent.create_cred(
             json.dumps(request.cred_offer.payload["credential_offer"]),
@@ -871,9 +781,8 @@
             await self._verifier.open()
         return self._verifier.instance
 
-    async def _handle_verify_proof(
-        self, request: VerifyProofRequest, reply_to: str, ref
-    ) -> bool:
+    async def _handle_verify_proof(self, request: VerifyProofRequest,
+                                   reply_to: str, ref) -> bool:
         """
         Verify a proof returned by TheOrgBook
 
