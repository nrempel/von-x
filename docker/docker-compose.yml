--- conflicted
+++ resolved
@@ -7,17 +7,13 @@
       dockerfile: docker/Dockerfile
     environment:
       APPLICATION_URL: ${APPLICATION_URL:-http://localhost:5000}
-      CONFIG_ROOT: ../bcgov
+      CONFIG_ROOT: ../sri
       ENVIRONMENT: ${ENVIRONMENT:-default}
       INDY_LEDGER_URL: ${LEDGER_URL:-http://localhost:9000}
       FORMS: ${FORMS:-}
       ISSUERS: ${ISSUERS:-}
       LOG_LEVEL: ${LOG_LEVEL:-}
       PYTHON_ENV: ${PYTHON_ENV:-development}
-<<<<<<< HEAD
-      TEMPLATE_PATH: ${TEMPLATE_PATH:-../sri/templates}
-=======
->>>>>>> cd48ffdc
       TOB_API_URL: ${TOB_API_URL:-}
       TOB_APP_URL: ${TOB_APP_URL:-}
       TOB_INDY_DID: ${TOB_INDY_DID:-}
@@ -30,13 +26,8 @@
     networks:
       - orgbook
     volumes:
-<<<<<<< HEAD
       - ../sri:/opt/app-root/sri
       - sri-agent-wallet:/opt/app-root/src/.indy_client/wallet
-=======
-      - ../bcgov:/opt/app-root/bcgov
-      - bcreg-agent-wallet:/opt/app-root/src/.indy_client/wallet
->>>>>>> cd48ffdc
     ports:
       - 5000:8000
 
